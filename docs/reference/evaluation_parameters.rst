--- conflicted
+++ resolved
@@ -3,51 +3,6 @@
 ######################
 Evaluation Parameters
 ######################
-
-Several cases where we want to define expectations using either dynamic values or values only available at validation
-time. For example:
-
-1. We expect that the number of rows in a computed aggregate table (or DAG node) to equal the number of unique values
-in an event table / upstream DAG node.
-2. We expect that the number of rows in one table should be within 10% of the number of rows in another table.
-3. We expect that the values in a column should be taken from a set stored in a database updated by a different system.
-
-
-
-Proposed spec:
-
-1. Exists today (see below):
->>> providers_by_state.expect_table_row_count_to_equal(value={"$PARAMETER":
-"urn:great_expectations:validations:state_data:expect_column_proportion_of_unique_values_to_be_between.result
-.observed_value:column=name"})
-
-2. Proposed API:
->>> providers_by_state.expect_table_row_count_to_be_between(min_value={"$PARAMETER_EXPRESSION":
-"0.9 * urn:great_expectations:validations:state_data:expect_column_proportion_of_unique_values_to_be_between.result
-.observed_value:column=name"},
-max_value={"$PARAMETER_EXPRESSION":
-"1.1 * urn:great_expectations:validations:state_data:expect_column_proportion_of_unique_values_to_be_between.result
-.observed_value:column=name"})
-
-
-3. Proposed API:
->>> states.expect_column_distinct_values_to_equal_set(value_set={"$PARAMETER_EXPRESSION":
-"urn:great_expectations:stores:remote_metric_store:states:column=name"})
-
-WHERE
--> "states" is the name of a KEY/METRIC exposed by the remote_metric_store (see `metric_store.py`)
--> "column=name" are the metric kwargs in string form
-
-Then, the "remote_metric_store" provides a `set_remote_metric` or similar method that allows one to specify a method
-for the store to retrieve a metric (method TBD).
-
-
-
-
-
-------------------------
-OLD LANGUAGE
-------------------------
 
 Often, the specific parameters associated with an expectation will be derived from upstream steps in a processing
 pipeline. For example, we may want to `expect_table_row_count_to_equal` a value stored in a previous step.
@@ -123,9 +78,6 @@
 
   urn:great_expectations:validations:dickens_data:expect_column_proportion_of_unique_values_to_be_between.result.observed_value:column=Title
 
-<<<<<<< HEAD
-*last updated*: |lastupdate|
-=======
 
 Storing Parameters in an Expectation Suite
 --------------------------------------------
@@ -140,5 +92,4 @@
 If a parameter has been stored, then it does not need to be provided for a new expectation to be declared:
 
 >>> my_df.set_evaluation_parameter("upstream_row_count", 10)
->>> my_df.expect_table_row_count_to_be_between(max_value={"$PARAMETER": "upstream_row_count"})
->>>>>>> e37a0335
+>>> my_df.expect_table_row_count_to_be_between(max_value={"$PARAMETER": "upstream_row_count"})