.. _changelog:

#########
Changelog
#########

develop
-----------------
<<<<<<< HEAD
* updated the dateutil dependency
* RUN_ID description
* Added QueryStore

=======
* DataContext.get_docs_sites_urls now raises error if non-existent site_name is specified
* Bugfix for the CLI command `docs build` ignoring the --site_name argument (#1378)
* Bugfix and refactor for `datasource delete` CLI command (#1386) @mzjp2
* Instantiate datasources and validate config only when datasource is used (#1374) @mzjp2
* suite delete changed from an optional argument to a required one
* bugfix for uploading objects to GCP #1393

0.10.8
-----------------
* added support for overriding the default jupyter command via a GE_JUPYTER_COMMAND environment variable (#1347) @nehiljain
* Bugfix for checkpoint missing template (#1379)

0.10.7
-----------------
*crud delete suite bug fix

0.10.6
-----------------

* Checkpoints: a new feature to ease deployment of suites into your pipelines
  - DataContext.list_checkpoints() returns a list of checkpoint names found in the project
  - DataContext.get_checkpoint() returns a validated dictionary loaded from yml
  - new cli commands
    - `checkpoint new`
    - `checkpoint list`
    - `checkpoint run`
    - `checkpoint script`
* marked cli `tap` commands as deprecating on next release
* marked cli `validation-operator run` command as deprecating
* internal improvements in the cli code
* Improve UpdateDataDocsAction docs
>>>>>>> 0ded2a34

0.10.5
-----------------

* improvements to ge.read_json tests
* tidy up the changelog

  - Fix bullet list spacing issues
  - Fix 0.10. formatting
  - Drop roadmap_and_changelog.rst and move changelog.rst to the top level of the table of contents
* DataContext.run_validation_operator() now raises a DataContextError if:
  - no batches are passed
  - batches are of the the wrong type
  - no matching validation operator is found in the project
* Clarified scaffolding language in scaffold notebook
* DataContext.create() adds an additional directory: `checkpoints`
* Marked tap command for deprecation in next major release

0.10.4
-----------------
* consolidated error handling in CLI DataContext loading
* new cli command `suite scaffold` to speed up creation of suites
* new cli command `suite demo` that creates an example suite
* Update bigquery.rst `#1330 <https://github.com/great-expectations/great_expectations/issues/1330>`_
* Fix datetime reference in create_expectations.rst `#1321 <https://github.com/great-expectations/great_expectations/issues/1321>`_ Thanks @jschendel !
* Update issue templates
* CLI command experimental decorator
* Update style_guide.rst
* Add pull request template
* Use pickle to generate hash for dataframes with unhashable objects. `#1315 <https://github.com/great-expectations/great_expectations/issues/1315>`_ Thanks @shahinism !
* Unpin pytest

0.10.3
-----------------
* Use pickle to generate hash for dataframes with unhashable objects.

0.10.2
-----------------
* renamed NotebookRenderer to SuiteEditNotebookRenderer
* SuiteEditNotebookRenderer now lints using black
* New SuiteScaffoldNotebookRenderer renderer to expedite suite creation
* removed autopep8 dependency
* bugfix: extra backslash in S3 urls if store was configured without a prefix `#1314 <https://github.com/great-expectations/great_expectations/issues/1314>`_

0.10.1
-----------------
* removing bootstrap scrollspy on table of contents `#1282 <https://github.com/great-expectations/great_expectations/issues/1282>`_
* Silently tolerate connection timeout during usage stats reporting

0.10.0
-----------------
* (BREAKING) Clarified API language: renamed all ``generator`` parameters and methods to the more correct ``batch_kwargs_generator`` language. Existing projects may require simple migration steps. See :ref:`Upgrading to 0.10.x` for instructions.
* Adds anonymized usage statistics to Great Expectations. See this article for details: :ref:`Usage Statistics`.
* CLI: improve look/consistency of ``docs list``, ``suite list``, and ``datasource list`` output; add ``store list`` and ``validation-operator list`` commands.
* New SuiteBuilderProfiler that facilitates faster suite generation by allowing columns to be profiled
* Added two convenience methods to ExpectationSuite: get_table_expectations & get_column_expectations
* Added optional profiler_configuration to DataContext.profile() and DataAsset.profile()
* Added list_available_expectation_types() to DataAsset

0.9.11
-----------------
* Add evaluation parameters support in WarningAndFailureExpectationSuitesValidationOperator `#1284 <https://github.com/great-expectations/great_expectations/issues/1284>`_ thanks `@balexander <https://github.com/balexander>`_
* Fix compatibility with MS SQL Server. `#1269 <https://github.com/great-expectations/great_expectations/issues/1269>`_ thanks `@kepiej <https://github.com/kepiej>`_
* Bug fixes for query_generator `#1292 <https://github.com/great-expectations/great_expectations/issues/1292>`_ thanks `@ian-whitestone <https://github.com/ian-whitestone>`_

0.9.10
-----------------
* Data Docs: improve configurability of site_section_builders
* TupleFilesystemStoreBackend now ignore `.ipynb_checkpoints` directories `#1203 <https://github.com/great-expectations/great_expectations/issues/1203>`_
* bugfix for Data Docs links encoding on S3 `#1235 <https://github.com/great-expectations/great_expectations/issues/1235>`_

0.9.9
-----------------
* Allow evaluation parameters support in run_validation_operator
* Add log_level parameter to jupyter_ux.setup_notebook_logging.
* Add experimental display_profiled_column_evrs_as_section and display_column_evrs_as_section methods, with a minor (nonbreaking) refactor to create a new _render_for_jupyter method.
* Allow selection of site in UpdateDataDocsAction with new arg target_site_names in great_expectations.yml
* Fix issue with regular expression support in BigQuery (#1244)

0.9.8
-----------------
* Allow basic operations in evaluation parameters, with or without evaluation parameters.
* When unexpected exceptions occur (e.g., during data docs rendering), the user will see detailed error messages, providing information about the specific issue as well as the stack trace.
* Remove the "project new" option from the command line (since it is not implemented; users can only run "init" to create a new project).
* Update type detection for bigquery based on driver changes in pybigquery driver 0.4.14. Added a warning for users who are running an older pybigquery driver
* added execution tests to the NotebookRenderer to mitigate codegen risks
* Add option "persist", true by default, for SparkDFDataset to persist the DataFrame it is passed. This addresses #1133 in a deeper way (thanks @tejsvirai for the robust debugging support and reproduction on spark).

  * Disabling this option should *only* be done if the user has *already* externally persisted the DataFrame, or if the dataset is too large to persist but *computations are guaranteed to be stable across jobs*.

* Enable passing dataset kwargs through datasource via dataset_options batch_kwarg.
* Fix AttributeError when validating expectations from a JSON file
* Data Docs: fix bug that was causing erratic scrolling behavior when table of contents contains many columns
* Data Docs: add ability to hide how-to buttons and related content in Data Docs

0.9.7
-----------------
* Update marshmallow dependency to >3. NOTE: as of this release, you MUST use marshamllow >3.0, which REQUIRES python 3. (`#1187 <https://github.com/great-expectations/great_expectations/issues/1187>`_) @jcampbell

  * Schema checking is now stricter for expectation suites, and data_asset_name must not be present as a top-level key in expectation suite json. It is safe to remove.
  * Similarly, datasource configuration must now adhere strictly to the required schema, including having any required credentials stored in the "credentials" dictionary.

* New beta CLI command: `tap new` that generates an executable python file to expedite deployments. (`#1193 <https://github.com/great-expectations/great_expectations/issues/1193>`_) @Aylr
* bugfix in TableBatchKwargsGenerator docs
* Added feature maturity in README (`#1203 <https://github.com/great-expectations/great_expectations/issues/1203>`_) @kyleaton
* Fix failing test that should skip if postgresql not running (`#1199 <https://github.com/great-expectations/great_expectations/issues/1199>`_) @cicdw


0.9.6
-----------------
* validate result dict when instantiating an ExpectationValidationResult (`#1133 <https://github.com/great-expectations/great_expectations/issues/1133>`_)
* DataDocs: Expectation Suite name on Validation Result pages now link to Expectation Suite page
* `great_expectations init`: cli now asks user if csv has header when adding a Spark Datasource with csv file
* Improve support for using GCP Storage Bucket as a Data Docs Site backend (thanks @hammadzz)
* fix notebook renderer handling for expectations with no column kwarg and table not in their name (`#1194 <https://github.com/great-expectations/great_expectations/issues/1194>`_)


0.9.5
-----------------
* Fixed unexpected behavior with suite edit, data docs and jupyter
* pytest pinned to 5.3.5


0.9.4
-----------------
* Update CLI `init` flow to support snowflake transient tables
* Use filename for default expectation suite name in CLI `init`
* Tables created by SqlAlchemyDataset use a shorter name with 8 hex characters of randomness instead of a full uuid
* Better error message when config substitution variable is missing
* removed an unused directory in the GE folder
* removed obsolete config error handling
* Docs typo fixes
* Jupyter notebook improvements
* `great_expectations init` improvements
* Simpler messaging in validation notebooks
* replaced hacky loop with suite list call in notebooks
* CLI suite new now supports `--empty` flag that generates an empty suite and opens a notebook
* add error handling to `init` flow for cases where user tries using a broken file


0.9.3
-----------------
* Add support for transient table creation in snowflake (#1012)
* Improve path support in TupleStoreBackend for better cross-platform compatibility
* New features on `ExpectationSuite`

  - ``add_citation()``
  - ``get_citations()``

* `SampleExpectationsDatasetProfiler` now leaves a citation containing the original batch kwargs
* `great_expectations suite edit` now uses batch_kwargs from citations if they exist
* Bugfix :: suite edit notebooks no longer blow away the existing suite while loading a batch of data
* More robust and tested logic in `suite edit`
* DataDocs: bugfixes and improvements for smaller viewports
* Bugfix :: fix for bug that crashes SampleExpectationsDatasetProfiler if unexpected_percent is of type decimal.Decimal (`#1109 <https://github.com/great-expectations/great_expectations/issues/1109>`_)


0.9.2
-----------------
* Fixes #1095
* Added a `list_expectation_suites` function to `data_context`, and a corresponding CLI function - `suite list`.
* CI no longer enforces legacy python tests.

0.9.1
------
* Bugfix for dynamic "How to Edit This Expectation Suite" command in DataDocs

0.9.0
-----------------

Version 0.9.0 is a major update to Great Expectations! The DataContext has continued to evolve into a powerful tool
for ensuring that Expectation Suites can properly represent the way users think about their data, and upgrading will
make it much easier to store and share expectation suites, and to build data docs that support your whole team.
You’ll get awesome new features including improvements to data docs look and the ability to choose and store metrics
for building flexible data quality dashboards.

The changes for version 0.9.0 fall into several broad areas:

1. Onboarding

Release 0.9.0 of Great Expectations makes it much easier to get started with the project. The `init` flow has grown
to support a much wider array of use cases and to use more natural language rather than introducing
GreatExpectations concepts earlier. You can more easily configure different backends and datasources, take advantage
of guided walkthroughs to find and profile data, and share project configurations with colleagues.

If you have already completed the `init` flow using a previous version of Great Expectations, you do not need to
rerun the command. However, **there are some small changes to your configuration that will be required**. See
:ref:`migrating_versions` for details.

2. CLI Command Improvements

With this release we have introduced a consistent naming pattern for accessing subcommands based on the noun (a
Great Expectations object like `suite` or `docs`) and verb (an action like `edit` or `new`). The new user experience
will allow us to more naturally organize access to CLI tools as new functionality is added.

3. Expectation Suite Naming and Namespace Changes

Defining shared expectation suites and validating data from different sources is much easier in this release. The
DataContext, which manages storage and configuration of expectations, validations, profiling, and data docs, no
longer requires that expectation suites live in a datasource-specific “namespace.” Instead, you should name suites
with the logical name corresponding to your data, making it easy to share them or validate against different data
sources. For example, the expectation suite "npi" for National Provider Identifier data can now be shared across
teams who access the same logical data in local systems using Pandas, on a distributed Spark cluster, or via a
relational database.

Batch Kwargs, or instructions for a datasource to build a batch of data, are similarly freed from a required
namespace, and you can more easily integrate Great Expectations into workflows where you do not need to use a
BatchKwargsGenerator (usually because you have a batch of data ready to validate, such as in a table or a known
directory).

The most noticeable impact of this API change is in the complete removal of the DataAssetIdentifier class. For
example, the `create_expectation_suite` and `get_batch` methods now no longer require a data_asset_name parameter,
relying only on the expectation_suite_name and batch_kwargs to do their job. Similarly, there is no more asset name
normalization required. See the upgrade guide for more information.

4. Metrics and Evaluation Parameter Stores

Metrics have received much more love in this release of Great Expectations! We've improved the system for declaring
evaluation parameters that support dependencies between different expectation suites, so you can easily identify a
particular field in the result of one expectation to use as the input into another. And the MetricsStore is now much
more flexible, supporting a new ValidationAction that makes it possible to select metrics from a validation result
to be saved in a database where they can power a dashboard.

5. Internal Type Changes and Improvements

Finally, in this release, we have done a lot of work under the hood to make things more robust, including updating
all of the internal objects to be more strongly typed. That change, while largely invisible to end users, paves the
way for some really exciting opportunities for extending Great Expectations as we build a bigger community around
the project.


We are really excited about this release, and encourage you to upgrade right away to take advantage of the more
flexible naming and simpler API for creating, accessing, and sharing your expectations. As always feel free to join
us on Slack for questions you don't see addressed!


0.8.9__develop
-----------------


0.8.8
-----------------
* Add support for allow_relative_error to expect_column_quantile_values_to_be_between, allowing Redshift users access
  to this expectation
* Add support for checking backend type information for datetime columns using expect_column_min_to_be_between and
  expect_column_max_to_be_between

0.8.7
-----------------
* Add support for expect_column_values_to_be_of_type for BigQuery backend (#940)
* Add image CDN for community usage stats
* Documentation improvements and fixes

0.8.6
-----------------
* Raise informative error if config variables are declared but unavailable
* Update ExpectationsStore defaults to be consistent across all FixedLengthTupleStoreBackend objects
* Add support for setting spark_options via SparkDFDatasource
* Include tail_weights by default when using build_continuous_partition_object
* Fix Redshift quantiles computation and type detection
* Allow boto3 options to be configured (#887)

0.8.5
-----------------
* BREAKING CHANGE: move all reader options from the top-level batch_kwargs object to a sub-dictionary called
  "reader_options" for SparkDFDatasource and PandasDatasource. This means it is no longer possible to specify
  supplemental reader-specific options at the top-level of `get_batch`,  `yield_batch_kwargs` or `build_batch_kwargs`
  calls, and instead, you must explicitly specify that they are reader_options, e.g. by a call such as:
  `context.yield_batch_kwargs(data_asset_name, reader_options={'encoding': 'utf-8'})`.
* BREAKING CHANGE: move all query_params from the top-level batch_kwargs object to a sub-dictionary called
  "query_params" for SqlAlchemyDatasource. This means it is no longer possible to specify supplemental query_params at
  the top-level of `get_batch`,  `yield_batch_kwargs` or `build_batch_kwargs`
  calls, and instead, you must explicitly specify that they are query_params, e.g. by a call such as:
  `context.yield_batch_kwargs(data_asset_name, query_params={'schema': 'foo'})`.
* Add support for filtering validation result suites and validation result pages to show only failed expectations in
  generated documentation
* Add support for limit parameter to batch_kwargs for all datasources: Pandas, SqlAlchemy, and SparkDF; add support
  to generators to support building batch_kwargs with limits specified.
* Include raw_query and query_params in query_generator batch_kwargs
* Rename generator keyword arguments from data_asset_name to generator_asset to avoid ambiguity with normalized names
* Consistently migrate timestamp from batch_kwargs to batch_id
* Include batch_id in validation results
* Fix issue where batch_id was not included in some generated datasets
* Fix rendering issue with expect_table_columns_to_match_ordered_list expectation
* Add support for GCP, including BigQuery and GCS
* Add support to S3 generator for retrieving directories by specifying the `directory_assets` configuration
* Fix warning regarding implicit class_name during init flow
* Expose build_generator API publicly on datasources
* Allow configuration of known extensions and return more informative message when SubdirReaderBatchKwargsGenerator cannot find
  relevant files.
* Add support for allow_relative_error on internal dataset quantile functions, and add support for
  build_continuous_partition_object in Redshift
* Fix truncated scroll bars in value_counts graphs


0.8.4.post0
----------------
* Correct a packaging issue resulting in missing notebooks in tarball release; update docs to reflect new notebook
  locations.


0.8.4
-----------------
* Improved the tutorials that walk new users through the process of creating expectations and validating data
* Changed the flow of the init command - now it creates the scaffolding of the project and adds a datasource. After
  that users can choose their path.
* Added a component with links to useful tutorials to the index page of the Data Docs website
* Improved the UX of adding a SQL datasource in the CLI - now the CLI asks for specific credentials for Postgres,
  MySQL, Redshift and Snowflake, allows continuing debugging in the config file and has better error messages
* Added batch_kwargs information to DataDocs validation results
* Fix an issue affecting file stores on Windows


0.8.3
-----------------
* Fix a bug in data-docs' rendering of mostly parameter
* Correct wording for expect_column_proportion_of_unique_values_to_be_between
* Set charset and meta tags to avoid unicode decode error in some browser/backend configurations
* Improve formatting of empirical histograms in validation result data docs
* Add support for using environment variables in `config_variables_file_path`
* Documentation improvements and corrections


0.8.2.post0
------------
* Correct a packaging issue resulting in missing css files in tarball release


0.8.2
-----------------
* Add easier support for customizing data-docs css
* Use higher precision for rendering 'mostly' parameter in data-docs; add more consistent locale-based
  formatting in data-docs
* Fix an issue causing visual overlap of large numbers of validation results in build-docs index
* Documentation fixes (thanks @DanielOliver!) and improvements
* Minor CLI wording fixes
* Improved handling of MySql temporary tables
* Improved detection of older config versions


0.8.1
-----------------
* Fix an issue where version was reported as '0+unknown'


0.8.0
-----------------

Version 0.8.0 is a significant update to Great Expectations, with many improvements focused on configurability
and usability.  See the :ref:`migrating_versions` guide for more details on specific changes, which include
several breaking changes to configs and APIs.

Highlights include:

1. Validation Operators and Actions. Validation operators make it easy to integrate GE into a variety of pipeline runners. They
   offer one-line integration that emphasizes configurability. See the :ref:`validation_operators_and_actions`
   feature guide for more information.

   - The DataContext `get_batch` method no longer treats `expectation_suite_name` or `batch_kwargs` as optional; they
     must be explicitly specified.
   - The top-level GE validate method allows more options for specifying the specific data_asset class to use.

2. First-class support for plugins in a DataContext, with several features that make it easier to configure and
   maintain DataContexts across common deployment patterns.

   - **Environments**: A DataContext can now manage :ref:`environment_and_secrets` more easily thanks to more dynamic and
     flexible variable substitution.
   - **Stores**: A new internal abstraction for DataContexts, :ref:`stores_reference`, make extending GE easier by
     consolidating logic for reading and writing resources from a database, local, or cloud storage.
   - **Types**: Utilities configured in a DataContext are now referenced using `class_name` and `module_name` throughout
     the DataContext configuration, making it easier to extend or supplement pre-built resources. For now, the "type"
     parameter is still supported but expect it to be removed in a future release.

3. Partitioners: Batch Kwargs are clarified and enhanced to help easily reference well-known chunks of data using a
   partition_id. Batch ID and Batch Fingerprint help round out support for enhanced metadata around data
   assets that GE validates. See :ref:`batch_identifiers` for more information. The `GlobReaderBatchKwargsGenerator`,
   `QueryBatchKwargsGenerator`, `S3GlobReaderBatchKwargsGenerator`, `SubdirReaderBatchKwargsGenerator`, and `TableBatchKwargsGenerator` all support partition_id for
   easily accessing data assets.

4. Other Improvements:

   - We're beginning a long process of some under-the-covers refactors designed to make GE more maintainable as we
     begin adding additional features.
   - Restructured documentation: our docs have a new structure and have been reorganized to provide space for more
     easily adding and accessing reference material. Stay tuned for additional detail.
   - The command build-documentation has been renamed build-docs and now by
     default opens the Data Docs in the users' browser.

v0.7.11
-----------------
* Fix an issue where head() lost the column name for SqlAlchemyDataset objects with a single column
* Fix logic for the 'auto' bin selection of `build_continuous_partition_object`
* Add missing jinja2 dependency
* Fix an issue with inconsistent availability of strict_min and strict_max options on expect_column_values_to_be_between
* Fix an issue where expectation suite evaluation_parameters could be overriden by values during validate operation


v0.7.10
-----------------
* Fix an issue in generated documentation where the Home button failed to return to the index
* Add S3 Generator to module docs and improve module docs formatting
* Add support for views to QueryBatchKwargsGenerator
* Add success/failure icons to index page
* Return to uniform histogram creation during profiling to avoid large partitions for internal performance reasons


v0.7.9
-----------------
* Add an S3 generator, which will introspect a configured bucket and generate batch_kwargs from identified objects
* Add support to PandasDatasource and SparkDFDatasource for reading directly from S3
* Enhance the Site Index page in documentation so that validation results are sorted and display the newest items first
  when using the default run-id scheme
* Add a new utility method, `build_continuous_partition_object` which will build partition objects using the dataset
  API and so supports any GE backend.
* Fix an issue where columns with spaces in their names caused failures in some SqlAlchemyDataset and SparkDFDataset
  expectations
* Fix an issue where generated queries including null checks failed on MSSQL (#695)
* Fix an issue where evaluation parameters passed in as a set instead of a list could cause JSON serialization problems
  for the result object (#699)


v0.7.8
-----------------
* BREAKING: slack webhook URL now must be in the profiles.yml file (treat as a secret)
* Profiler improvements:

  - Display candidate profiling data assets in alphabetical order
  - Add columns to the expectation_suite meta during profiling to support human-readable description information

* Improve handling of optional dependencies during CLI init
* Improve documentation for create_expectations notebook
* Fix several anachronistic documentation and docstring phrases (#659, #660, #668, #681; #thanks @StevenMMortimer)
* Fix data docs rendering issues:

  - documentation rendering failure from unrecognized profiled column type (#679; thanks @dinedal))
  - PY2 failure on encountering unicode (#676)


0.7.7
-----------------
* Standardize the way that plugin module loading works. DataContext will begin to use the new-style class and plugin
  identification moving forward; yml configs should specify class_name and module_name (with module_name optional for
  GE types). For now, it is possible to use the "type" parameter in configuration (as before).
* Add support for custom data_asset_type to all datasources
* Add support for strict_min and strict_max to inequality-based expectations to allow strict inequality checks
  (thanks @RoyalTS!)
* Add support for reader_method = "delta" to SparkDFDatasource
* Fix databricks generator (thanks @sspitz3!)
* Improve performance of DataContext loading by moving optional import
* Fix several memory and performance issues in SparkDFDataset.

  - Use only distinct value count instead of bringing values to driver
  - Migrate away from UDF for set membership, nullity, and regex expectations

* Fix several UI issues in the data_documentation

  - Move prescriptive dataset expectations to Overview section
  - Fix broken link on Home breadcrumb
  - Scroll follows navigation properly
  - Improved flow for long items in value_set
  - Improved testing for ValidationRenderer
  - Clarify dependencies introduced in documentation sites
  - Improve testing and documentation for site_builder, including run_id filter
  - Fix missing header in Index page and cut-off tooltip
  - Add run_id to path for validation files


0.7.6
-----------------
* New Validation Renderer! Supports turning validation results into HTML and displays differences between the expected
  and the observed attributes of a dataset.
* Data Documentation sites are now fully configurable; a data context can be configured to generate multiple
  sites built with different GE objects to support a variety of data documentation use cases. See data documentation
  guide for more detail.
* CLI now has a new top-level command, `build-documentation` that can support rendering documentation for specified
  sites and even named data assets in a specific site.
* Introduced DotDict and LooselyTypedDotDict classes that allow to enforce typing of dictionaries.
* Bug fixes: improved internal logic of rendering data documentation, slack notification, and CLI profile command when
  datasource argument was not provided.

0.7.5
-----------------
* Fix missing requirement for pypandoc brought in from markdown support for notes rendering.

0.7.4
-----------------
* Fix numerous rendering bugs and formatting issues for rendering documentation.
* Add support for pandas extension dtypes in pandas backend of expect_column_values_to_be_of_type and
  expect_column_values_to_be_in_type_list and fix bug affecting some dtype-based checks.
* Add datetime and boolean column-type detection in BasicDatasetProfiler.
* Improve BasicDatasetProfiler performance by disabling interactive evaluation when output of expectation is not
  immediately used for determining next expectations in profile.
* Add support for rendering expectation_suite and expectation_level notes from meta in docs.
* Fix minor formatting issue in readthedocs documentation.

0.7.3
-----------------
* BREAKING: Harmonize expect_column_values_to_be_of_type and expect_column_values_to_be_in_type_list semantics in
  Pandas with other backends, including support for None type and type_list parameters to support profiling.
  *These type expectations now rely exclusively on native python or numpy type names.*
* Add configurable support for Custom DataAsset modules to DataContext
* Improve support for setting and inheriting custom data_asset_type names
* Add tooltips with expectations backing data elements to rendered documentation
* Allow better selective disabling of tests (thanks @RoyalITS)
* Fix documentation build errors causing missing code blocks on readthedocs
* Update the parameter naming system in DataContext to reflect data_asset_name *and* expectation_suite_name
* Change scary warning about discarding expectations to be clearer, less scary, and only in log
* Improve profiler support for boolean types, value_counts, and type detection
* Allow user to specify data_assets to profile via CLI
* Support CLI rendering of expectation_suite and EVR-based documentation

0.7.2
-----------------
* Improved error detection and handling in CLI "add datasource" feature
* Fixes in rendering of profiling results (descriptive renderer of validation results)
* Query Generator of SQLAlchemy datasource adds tables in non-default schemas to the data asset namespace
* Added convenience methods to display HTML renderers of sections in Jupyter notebooks
* Implemented prescriptive rendering of expectations for most expectation types

0.7.1
------------

* Added documentation/tutorials/videos for onboarding and new profiling and documentation features
* Added prescriptive documentation built from expectation suites
* Improved index, layout, and navigation of data context HTML documentation site
* Bug fix: non-Python files were not included in the package
* Improved the rendering logic to gracefully deal with failed expectations
* Improved the basic dataset profiler to be more resilient
* Implement expect_column_values_to_be_of_type, expect_column_values_to_be_in_type_list for SparkDFDataset
* Updated CLI with a new documentation command and improved profile and render commands
* Expectation suites and validation results within a data context are saved in a more readable form (with indentation)
* Improved compatibility between SparkDatasource and InMemoryGenerator
* Optimization for Pandas column type checking
* Optimization for Spark duplicate value expectation (thanks @orenovadia!)
* Default run_id format no longer includes ":" and specifies UTC time
* Other internal improvements and bug fixes


0.7.0
------------

Version 0.7 of Great Expectations is HUGE. It introduces several major new features
and a large number of improvements, including breaking API changes.

The core vocabulary of expectations remains consistent. Upgrading to
the new version of GE will primarily require changes to code that
uses data contexts; existing expectation suites will require only changes
to top-level names.

 * Major update of Data Contexts. Data Contexts now offer significantly \
   more support for building and maintaining expectation suites and \
   interacting with existing pipeline systems, including providing a namespace for objects.\
   They can handle integrating, registering, and storing validation results, and
   provide a namespace for data assets, making **batches** first-class citizens in GE.
   Read more: :ref:`data_context` or :py:mod:`great_expectations.data_context`

 * Major refactor of autoinspect. Autoinspect is now built around a module
   called "profile" which provides a class-based structure for building
   expectation suites. There is no longer a default  "autoinspect_func" --
   calling autoinspect requires explicitly passing the desired profiler. See :ref:`profiling`

 * New "Compile to Docs" feature produces beautiful documentation from expectations and expectation
   validation reports, helping keep teams on the same page.

 * Name clarifications: we've stopped using the overloaded terms "expectations
   config" and "config" and instead use "expectation suite" to refer to a
   collection (or suite!) of expectations that can be used for validating a
   data asset.

   - Expectation Suites include several top level keys that are useful \
     for organizing content in a data context: data_asset_name, \
     expectation_suite_name, and data_asset_type. When a data_asset is \
     validated, those keys will be placed in the `meta` key of the \
     validation result.

 * Major enhancement to the CLI tool including `init`, `render` and more flexibility with `validate`

 * Added helper notebooks to make it easy to get started. Each notebook acts as a combination of \
   tutorial and code scaffolding, to help you quickly learn best practices by applying them to \
   your own data.

 * Relaxed constraints on expectation parameter values, making it possible to declare many column
   aggregate expectations in a way that is always "vacuously" true, such as
   ``expect_column_values_to_be_between`` ``None`` and ``None``. This makes it possible to progressively
   tighten expectations while using them as the basis for profiling results and documentation.

  * Enabled caching on dataset objects by default.

 * Bugfixes and improvements:

   * New expectations:

     * expect_column_quantile_values_to_be_between
     * expect_column_distinct_values_to_be_in_set

   * Added support for ``head`` method on all current backends, returning a PandasDataset
   * More implemented expectations for SparkDF Dataset with optimizations

     * expect_column_values_to_be_between
     * expect_column_median_to_be_between
     * expect_column_value_lengths_to_be_between

   * Optimized histogram fetching for SqlalchemyDataset and SparkDFDataset
   * Added cross-platform internal partition method, paving path for improved profiling
   * Fixed bug with outputstrftime not being honored in PandasDataset
   * Fixed series naming for column value counts
   * Standardized naming for expect_column_values_to_be_of_type
   * Standardized and made explicit use of sample normalization in stdev calculation
   * Added from_dataset helper
   * Internal testing improvements
   * Documentation reorganization and improvements
   * Introduce custom exceptions for more detailed error logs

0.6.1
------------
* Re-add testing (and support) for py2
* NOTE: Support for SqlAlchemyDataset and SparkDFDataset is enabled via optional install \
  (e.g. ``pip install great_expectations[sqlalchemy]`` or ``pip install great_expectations[spark]``)

0.6.0
------------
* Add support for SparkDFDataset and caching (HUGE work from @cselig)
* Migrate distributional expectations to new testing framework
* Add support for two new expectations: expect_column_distinct_values_to_contain_set
  and expect_column_distinct_values_to_equal_set (thanks @RoyalTS)
* FUTURE BREAKING CHANGE: The new cache mechanism for Datasets, \
  when enabled, causes GE to assume that dataset does not change between evaluation of individual expectations. \
  We anticipate this will become the future default behavior.
* BREAKING CHANGE: Drop official support pandas < 0.22

0.5.1
---------------
* **Fix** issue where no result_format available for expect_column_values_to_be_null caused error
* Use vectorized computation in pandas (#443, #445; thanks @RoyalTS)


0.5.0
----------------
* Restructured class hierarchy to have a more generic DataAsset parent that maintains expectation logic separate \
  from the tabular organization of Dataset expectations
* Added new FileDataAsset and associated expectations (#416 thanks @anhollis)
* Added support for date/datetime type columns in some SQLAlchemy expectations (#413)
* Added support for a multicolumn expectation, expect multicolumn values to be unique (#408)
* **Optimization**: You can now disable `partial_unexpected_counts` by setting the `partial_unexpected_count` value to \
  0 in the result_format argument, and we do not compute it when it would not be returned. (#431, thanks @eugmandel)
* **Fix**: Correct error in unexpected_percent computations for sqlalchemy when unexpected values exceed limit (#424)
* **Fix**: Pass meta object to expectation result (#415, thanks @jseeman)
* Add support for multicolumn expectations, with `expect_multicolumn_values_to_be_unique` as an example (#406)
* Add dataset class to from_pandas to simplify using custom datasets (#404, thanks @jtilly)
* Add schema support for sqlalchemy data context (#410, thanks @rahulj51)
* Minor documentation, warning, and testing improvements (thanks @zdog).


0.4.5
----------------
* Add a new autoinspect API and remove default expectations.
* Improve details for expect_table_columns_to_match_ordered_list (#379, thanks @rlshuhart)
* Linting fixes (thanks @elsander)
* Add support for dataset_class in from_pandas (thanks @jtilly)
* Improve redshift compatibility by correcting faulty isnull operator (thanks @avanderm)
* Adjust partitions to use tail_weight to improve JSON compatibility and
  support special cases of KL Divergence (thanks @anhollis)
* Enable custom_sql datasets for databases with multiple schemas, by
  adding a fallback for column reflection (#387, thanks @elsander)
* Remove `IF NOT EXISTS` check for custom sql temporary tables, for
  Redshift compatibility (#372, thanks @elsander)
* Allow users to pass args/kwargs for engine creation in
  SqlAlchemyDataContext (#369, thanks @elsander)
* Add support for custom schema in SqlAlchemyDataset (#370, thanks @elsander)
* Use getfullargspec to avoid deprecation warnings.
* Add expect_column_values_to_be_unique to SqlAlchemyDataset
* **Fix** map expectations for categorical columns (thanks @eugmandel)
* Improve internal testing suite (thanks @anhollis and @ccnobbli)
* Consistently use value_set instead of mixing value_set and values_set (thanks @njsmith8)

0.4.4
----------------
* Improve CLI help and set CLI return value to the number of unmet expectations
* Add error handling for empty columns to SqlAlchemyDataset, and associated tests
* **Fix** broken support for older pandas versions (#346)
* **Fix** pandas deepcopy issue (#342)

0.4.3
-------
* Improve type lists in expect_column_type_to_be[_in_list] (thanks @smontanaro and @ccnobbli)
* Update cli to use entry_points for conda compatibility, and add version option to cli
* Remove extraneous development dependency to airflow
* Address SQlAlchemy warnings in median computation
* Improve glossary in documentation
* Add 'statistics' section to validation report with overall validation results (thanks @sotte)
* Add support for parameterized expectations
* Improve support for custom expectations with better error messages (thanks @syk0saje)
* Implement expect_column_value_lenghts_to_[be_between|equal] for SQAlchemy (thanks @ccnobbli)
* **Fix** PandasDataset subclasses to inherit child class

0.4.2
-------
* **Fix** bugs in expect_column_values_to_[not]_be_null: computing unexpected value percentages and handling all-null (thanks @ccnobbli)
* Support mysql use of Decimal type (thanks @bouke-nederstigt)
* Add new expectation expect_column_values_to_not_match_regex_list.

  * Change behavior of expect_column_values_to_match_regex_list to use python re.findall in PandasDataset, relaxing \
    matching of individuals expressions to allow matches anywhere in the string.

* **Fix** documentation errors and other small errors (thanks @roblim, @ccnobbli)

0.4.1
-------
* Correct inclusion of new data_context module in source distribution

0.4.0
-------
* Initial implementation of data context API and SqlAlchemyDataset including implementations of the following \
  expectations:

  * expect_column_to_exist
  * expect_table_row_count_to_be
  * expect_table_row_count_to_be_between
  * expect_column_values_to_not_be_null
  * expect_column_values_to_be_null
  * expect_column_values_to_be_in_set
  * expect_column_values_to_be_between
  * expect_column_mean_to_be
  * expect_column_min_to_be
  * expect_column_max_to_be
  * expect_column_sum_to_be
  * expect_column_unique_value_count_to_be_between
  * expect_column_proportion_of_unique_values_to_be_between

* Major refactor of output_format to new result_format parameter. See docs for full details:

  * exception_list and related uses of the term exception have been renamed to unexpected
  * Output formats are explicitly hierarchical now, with BOOLEAN_ONLY < BASIC < SUMMARY < COMPLETE. \
    All *column_aggregate_expectation* expectations now return element count and related information included at the \
    BASIC level or higher.

* New expectation available for parameterized distributions--\
  expect_column_parameterized_distribution_ks_test_p_value_to_be_greater_than (what a name! :) -- (thanks @ccnobbli)
* ge.from_pandas() utility (thanks @schrockn)
* Pandas operations on a PandasDataset now return another PandasDataset (thanks @dlwhite5)
* expect_column_to_exist now takes a column_index parameter to specify column order (thanks @louispotok)
* Top-level validate option (ge.validate())
* ge.read_json() helper (thanks @rjurney)
* Behind-the-scenes improvements to testing framework to ensure parity across data contexts.
* Documentation improvements, bug-fixes, and internal api improvements

0.3.2
-------
* Include requirements file in source dist to support conda

0.3.1
--------
* **Fix** infinite recursion error when building custom expectations
* Catch dateutil parsing overflow errors

0.2
-----
* Distributional expectations and associated helpers are improved and renamed to be more clear regarding the tests they apply
* Expectation decorators have been refactored significantly to streamline implementing expectations and support custom expectations
* API and examples for custom expectations are available
* New output formats are available for all expectations
* Significant improvements to test suite and compatibility<|MERGE_RESOLUTION|>--- conflicted
+++ resolved
@@ -6,18 +6,15 @@
 
 develop
 -----------------
-<<<<<<< HEAD
-* updated the dateutil dependency
-* RUN_ID description
-* Added QueryStore
-
-=======
 * DataContext.get_docs_sites_urls now raises error if non-existent site_name is specified
 * Bugfix for the CLI command `docs build` ignoring the --site_name argument (#1378)
 * Bugfix and refactor for `datasource delete` CLI command (#1386) @mzjp2
 * Instantiate datasources and validate config only when datasource is used (#1374) @mzjp2
 * suite delete changed from an optional argument to a required one
 * bugfix for uploading objects to GCP #1393
+* updated the dateutil dependency
+* RUN_ID description
+* Added QueryStore
 
 0.10.8
 -----------------
@@ -43,7 +40,6 @@
 * marked cli `validation-operator run` command as deprecating
 * internal improvements in the cli code
 * Improve UpdateDataDocsAction docs
->>>>>>> 0ded2a34
 
 0.10.5
 -----------------
