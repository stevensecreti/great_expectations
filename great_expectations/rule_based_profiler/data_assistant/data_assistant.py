from abc import ABCMeta, abstractmethod
from inspect import isabstract
from typing import Any, Dict, List, Optional, Union

from great_expectations.core import ExpectationSuite
from great_expectations.core.batch import Batch, BatchRequestBase
from great_expectations.execution_engine.execution_engine import MetricDomainTypes
from great_expectations.rule_based_profiler.domain_builder import DomainBuilder
from great_expectations.rule_based_profiler.expectation_configuration_builder import (
    ExpectationConfigurationBuilder,
)
from great_expectations.rule_based_profiler.helpers.configuration_reconciliation import (
    DEFAULT_RECONCILATION_DIRECTIVES,
)
from great_expectations.rule_based_profiler.helpers.util import (
    convert_variables_to_dict,
)
from great_expectations.rule_based_profiler.parameter_builder import ParameterBuilder
from great_expectations.rule_based_profiler.rule import Rule
from great_expectations.rule_based_profiler.rule_based_profiler import (
    BaseRuleBasedProfiler,
    RuleBasedProfiler,
)
from great_expectations.rule_based_profiler.types import Domain, ParameterNode
from great_expectations.rule_based_profiler.types.data_assistant_result import (
    DataAssistantResult,
)
from great_expectations.util import camel_to_snake, measure_execution_time
from great_expectations.validator.validator import Validator


# noinspection PyMethodParameters
class MetaDataAssistant(ABCMeta):
    """
    MetaDataAssistant registers every DataAssistant class as it is defined, it them to the DataAssistant registry.

    Any class inheriting from DataAssistant will be registered by snake-casing the name of the class.
    """

    def __new__(cls, clsname, bases, attrs):
        """
        Instantiate class as part of descentants calling "__init__()" and register its type in "DataAssistant" registry.
        """
        newclass = super().__new__(cls, clsname, bases, attrs)

        # noinspection PyUnresolvedReferences
        if not newclass.is_abstract():
            # Only particular "DataAssistant" implementations must be registered.
            newclass.data_assistant_type = camel_to_snake(name=clsname)

            from great_expectations.rule_based_profiler.data_assistant.data_assistant_dispatcher import (
                DataAssistantDispatcher,
            )

<<<<<<< HEAD
=======
            # noinspection PyTypeChecker
>>>>>>> 131fc4c2
            DataAssistantDispatcher.register_data_assistant(data_assistant=newclass)

        return newclass


class DataAssistant(metaclass=MetaDataAssistant):
    """
    DataAssistant is an application built on top of the Rule-Based Profiler component.
    DataAssistant subclasses provide exploration and validation of particular aspects of specified data Batch objects.

    DataAssistant usage (e.g., in Jupyter notebook) adheres to the following pattern:

    data_assistant: DataAssistant = VolumeDataAssistant(
        name="my_volume_data_assistant",
        validator=validator,
    )
    result: DataAssistantResult = data_assistant.run(
        expectation_suite=None,
        expectation_suite_name="my_suite",
        include_citation=True,
        save_updated_expectation_suite=False,
    )

    Then:
        metrics: Dict[Domain, Dict[str, ParameterNode]] = result.metrics
        expectation_suite: ExpectationSuite = result.expectation_suite
        expectation_configurations: List[ExpectationConfiguration] = result.expectation_suite.expectations
        expectation_suite_meta: Dict[str, Any] = expectation_suite.meta
        profiler_config: RuleBasedProfilerConfig = result.profiler_config
    """

    __alias__: Optional[str] = None

    def __init__(
        self,
        name: str,
        validator: Validator,
    ) -> None:
        """
        DataAssistant subclasses guide "RuleBasedProfiler" to contain Rule configurations to embody profiling behaviors,
        corresponding to indended exploration and validation goals.  Then executing "RuleBasedProfiler.run()" yields
        "RuleBasedProfilerResult" object, containing metrics by "Domain", list of "ExpectationConfiguration" objects,
        and overall "ExpectationSuite" object, immediately available for validating underlying data "Batch" objects.

        Args:
            name: the name of this DataAssistant object
            validator: Validator object, containing loaded Batch objects as well as Expectation and Metric operations
        """
        self._name = name
        self._validator = validator

        self._profiler = RuleBasedProfiler(
            name=self.name,
            config_version=1.0,
            variables=None,
            data_context=self._validator.data_context,
        )
        self._build_profiler()

    def _build_profiler(self) -> None:
        """
        Builds "RuleBasedProfiler", corresponding to present DataAssistant use case.

        Starts with empty "RuleBasedProfiler" (initialized in constructor) and adds Rule objects.

        Subclasses can add custom "Rule" objects as appropriate for their respective particular DataAssistant use cases.
        """
        variables: dict = {}

        profiler: Optional[BaseRuleBasedProfiler]
        rules: List[Rule]
        rule: Rule
        domain_builder: DomainBuilder
        parameter_builders: List[ParameterBuilder]
        expectation_configuration_builders: List[ExpectationConfigurationBuilder]

        """
        For each Self-Initializing "Expectation" as specified by "DataAssistant.expectation_kwargs_by_expectation_type"
        interface property, retrieve its "RuleBasedProfiler" configuration, construct "Rule" object based on it, while
        incorporating metrics "ParameterBuilder" objects for "MetricDomainTypes", emitted by "DomainBuilder"
        of comprised "Rule", specified by "DataAssistant.metrics_parameter_builders_by_domain_type" interface property.
        Append this "Rule" object to overall DataAssistant "RuleBasedProfiler" object; incorporate "variables" as well.
        """
        expectation_kwargs: Dict[str, Any]
        for (
            expectation_type,
            expectation_kwargs,
        ) in self.expectation_kwargs_by_expectation_type.items():
            profiler = self._validator.build_rule_based_profiler_for_expectation(
                expectation_type=expectation_type
            )(**expectation_kwargs)
            variables.update(convert_variables_to_dict(variables=profiler.variables))
            rules = profiler.rules
            for rule in rules:
                domain_builder = rule.domain_builder
                parameter_builders = rule.parameter_builders or []
                parameter_builders.extend(
                    self.metrics_parameter_builders_by_domain_type[
                        domain_builder.domain_type
                    ]
                )
                expectation_configuration_builders = (
                    rule.expectation_configuration_builders or []
                )
                self.profiler.add_rule(
                    rule=Rule(
                        name=rule.name,
                        variables=rule.variables,
                        domain_builder=domain_builder,
                        parameter_builders=parameter_builders,
                        expectation_configuration_builders=expectation_configuration_builders,
                    )
                )

        self.profiler.variables = self.profiler.reconcile_profiler_variables(
            variables=variables,
            reconciliation_strategy=DEFAULT_RECONCILATION_DIRECTIVES.variables,
        )

    def run(
        self,
        expectation_suite: Optional[ExpectationSuite] = None,
        expectation_suite_name: Optional[str] = None,
        include_citation: bool = True,
        save_updated_expectation_suite: bool = False,
    ) -> DataAssistantResult:
        """
        Run the DataAssistant as it is currently configured.

        Args:
            expectation_suite: An existing "ExpectationSuite" to update
            expectation_suite_name: A name for returned "ExpectationSuite"
            include_citation: Flag, which controls whether or not to effective Profiler configuration should be included
            as a citation in metadata of the "ExpectationSuite" computeds and returned by "RuleBasedProfiler"
            save_updated_expectation_suite: Flag, constrolling whether or not updated "ExpectationSuite" must be saved

        Returns:
            DataAssistantResult: The result object for the DataAssistant
        """
        data_assistant_result: DataAssistantResult = DataAssistantResult(
            execution_time=0.0
        )
        run_profiler_on_data(
            data_assistant=self,
            data_assistant_result=data_assistant_result,
            profiler=self.profiler,
            variables=self.variables,
            rules=self.rules,
            batch_list=list(self._validator.batches.values()),
            batch_request=None,
            expectation_suite=expectation_suite,
            expectation_suite_name=expectation_suite_name,
            include_citation=include_citation,
            save_updated_expectation_suite=save_updated_expectation_suite,
        )
        return self._build_data_assistant_result(
            data_assistant_result=data_assistant_result
        )

    @property
    def name(self) -> str:
        return self._name

    @property
    def profiler(self) -> BaseRuleBasedProfiler:
        return self._profiler

    @classmethod
    def is_abstract(cls) -> bool:
        """
        This method inspects the present class and determines whether or not it contains abstract methods.

        Returns:
            Boolean value (True if all interface methods are implemented; otherwise, False)
        """
        return isabstract(cls)

    @property
    @abstractmethod
    def expectation_kwargs_by_expectation_type(self) -> Dict[str, Dict[str, Any]]:
        """
        DataAssistant subclasses implement this method to return relevant Self-Initializing Expectations with "kwargs".

        Returns:
            Dictionary of Expectation "kwargs", keyed by "expectation_type".
        """
        pass

    @property
    @abstractmethod
    def metrics_parameter_builders_by_domain_type(
        self,
    ) -> Dict[MetricDomainTypes, List[ParameterBuilder]]:
        """
        DataAssistant subclasses implement this method to return "ParameterBuilder" objects for "MetricDomainTypes", for
        every "Domain" type, for which generating metrics of interest is desired.  These metrics will be computed in
        addition to metrics already computed as part of "Rule" evaluation for every "Domain", emitted by "DomainBuilder"
        of comprised "Rule"; these auxiliary metrics are aimed entirely for data exploration / visualization purposes.

        Returns:
            Dictionary of "ParameterBuilder" objects, keyed by members of "MetricDomainTypes" Enum.
        """
        pass

    @property
    @abstractmethod
    def variables(self) -> Optional[Dict[str, Any]]:
        """
        Returns:
            Optional "variables" configuration attribute name/value pairs (overrides), commonly-used in Builder objects.
        """
        pass

    @property
    @abstractmethod
    def rules(self) -> Optional[List[Rule]]:
        """
        Returns:
            Optional custom list of "Rule" objects (overrides) can be added by subclasses (return "None" if not needed).
        """
        pass

    @abstractmethod
    def _build_data_assistant_result(
        self, data_assistant_result: DataAssistantResult
    ) -> DataAssistantResult:
        """
        DataAssistant subclasses implement this method to return subclasses of DataAssistantResult object, which imbue
        base DataAssistantResult class with methods, pertaining to specifics of particular DataAssistantResult subclass.

        Args:
            data_assistant_result: Base DataAssistantResult result object of DataAssistant (contains only data fields)

        Returns:
            DataAssistantResult: The appropriate subclass of base DataAssistantResult result object of the DataAssistant
        """
        pass

    def get_metrics_by_domain(self) -> Dict[Domain, Dict[str, ParameterNode]]:
        """
        Obtain subset of all parameter values for fully-qualified parameter names by domain, available from entire
        "RuleBasedProfiler" state, where "Domain" types are among keys included in provisions as proscribed by return
        value of "DataAssistant.metrics_parameter_builders_by_domain_type" interface property and actual fully-qualified
        parameter names match interface properties of "ParameterBuilder" objects, corresponding to these "domain" types.

        Returns:
            Dictionaries of values for fully-qualified parameter names by Domain for metrics, from "RuleBasedpRofiler"
        """
        # noinspection PyTypeChecker
        parameter_values_for_fully_qualified_parameter_names_by_domain: Dict[
            Domain, Dict[str, ParameterNode]
        ] = dict(
            filter(
                lambda element: element[0].domain_type
                in list(self.metrics_parameter_builders_by_domain_type.keys()),
                self.profiler.get_parameter_values_for_fully_qualified_parameter_names_by_domain().items(),
            )
        )

        fully_qualified_metrics_parameter_names_by_domain_type: Dict[
            MetricDomainTypes : List[str]
        ] = {}

        domain_type: MetricDomainTypes
        parameter_builders: List[ParameterBuilder]
        parameter_builder: ParameterBuilder
        for (
            domain_type,
            parameter_builders,
        ) in self.metrics_parameter_builders_by_domain_type.items():
            fully_qualified_metrics_parameter_names_by_domain_type[domain_type] = [
                parameter_builder.fully_qualified_parameter_name
                for parameter_builder in parameter_builders
            ]

        domain: Domain
        parameter_values_for_fully_qualified_parameter_names: Dict[str, ParameterNode]
        # noinspection PyTypeChecker
        parameter_values_for_fully_qualified_parameter_names_by_domain = {
            domain: dict(
                filter(
                    lambda element: element[0]
                    in fully_qualified_metrics_parameter_names_by_domain_type[
                        domain.domain_type
                    ],
                    parameter_values_for_fully_qualified_parameter_names.items(),
                )
            )
            for domain, parameter_values_for_fully_qualified_parameter_names in parameter_values_for_fully_qualified_parameter_names_by_domain.items()
        }

        return parameter_values_for_fully_qualified_parameter_names_by_domain


@measure_execution_time(
    execution_time_holder_object_reference_name="data_assistant_result",
    execution_time_property_name="execution_time",
    pretty_print=False,
)
def run_profiler_on_data(
    data_assistant: DataAssistant,
    data_assistant_result: DataAssistantResult,
    profiler: BaseRuleBasedProfiler,
    variables: Optional[Dict[str, Any]] = None,
    rules: Optional[Dict[str, Dict[str, Any]]] = None,
    batch_list: Optional[List[Batch]] = None,
    batch_request: Optional[Union[BatchRequestBase, dict]] = None,
    expectation_suite: Optional[ExpectationSuite] = None,
    expectation_suite_name: Optional[str] = None,
    include_citation: bool = True,
    save_updated_expectation_suite: bool = False,
) -> None:
    """
    This method executes "run()" of effective "RuleBasedProfiler" and fills "DataAssistantResult" object with outputs.

    Args:
        data_assistant: Containing "DataAssistant" object, which defines interfaces for computing "DataAssistantResult"
        data_assistant_result: Destination "DataAssistantResult" object to hold outputs of executing "RuleBasedProfiler"
        profiler: Effective "RuleBasedProfiler", representing containing "DataAssistant" object
        variables: attribute name/value pairs (overrides), commonly-used in Builder objects
        rules: name/(configuration-dictionary) (overrides)
        batch_list: Explicit list of Batch objects to supply data at runtime
        batch_request: Explicit batch_request used to supply data at runtime
        expectation_suite: An existing "ExpectationSuite" to update
        expectation_suite_name: A name for returned "ExpectationSuite"
        include_citation: Flag, which controls whether or not to effective Profiler configuration should be included
        as a citation in metadata of the "ExpectationSuite" computeds and returned by "RuleBasedProfiler"
        save_updated_expectation_suite: Flag, constrolling whether or not updated "ExpectationSuite" must be saved
    """
    if rules is None:
        rules = []

    rule: Rule
    rules_configs: Optional[Dict[str, Dict[str, Any]]] = {
        rule.name: rule.to_json_dict() for rule in rules
    }
    profiler.run(
        variables=variables,
        rules=rules_configs,
        batch_list=batch_list,
        batch_request=batch_request,
        recompute_existing_parameter_values=False,
        reconciliation_directives=DEFAULT_RECONCILATION_DIRECTIVES,
    )
    result: DataAssistantResult = data_assistant_result
    result.profiler_config = profiler.config
    result.metrics_by_domain = data_assistant.get_metrics_by_domain()
    result.expectation_suite = profiler.get_expectation_suite(
        expectation_suite=expectation_suite,
        expectation_suite_name=expectation_suite_name,
        include_citation=include_citation,
        save_updated_expectation_suite=save_updated_expectation_suite,
    )<|MERGE_RESOLUTION|>--- conflicted
+++ resolved
@@ -52,10 +52,7 @@
                 DataAssistantDispatcher,
             )
 
-<<<<<<< HEAD
-=======
             # noinspection PyTypeChecker
->>>>>>> 131fc4c2
             DataAssistantDispatcher.register_data_assistant(data_assistant=newclass)
 
         return newclass
