--- conflicted
+++ resolved
@@ -89,10 +89,7 @@
                 details={
                     INFERRED_SEMANTIC_TYPE_KEY: semantic_types_by_column_name,
                 },
-<<<<<<< HEAD
-=======
                 rule_name=rule_name,
->>>>>>> 131fc4c2
             ),
         ]
 
