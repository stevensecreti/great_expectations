from typing import List

import pytest

from great_expectations import DataContext
from great_expectations.core.batch import BatchRequest
from great_expectations.exceptions import ProfilerConfigurationError
from great_expectations.execution_engine.execution_engine import MetricDomainTypes
from great_expectations.rule_based_profiler.domain_builder import DomainBuilder
from great_expectations.rule_based_profiler.domain_builder.categorical_column_domain_builder import (
    CategoricalColumnDomainBuilder,
)
from great_expectations.rule_based_profiler.types import (
    INFERRED_SEMANTIC_TYPE_KEY,
    Domain,
    SemanticDomainTypes,
)


def test_instantiate_with_cardinality_limit_modes(
    alice_columnar_table_single_batch_context,
):
    data_context: DataContext = alice_columnar_table_single_batch_context

    batch_request: BatchRequest = BatchRequest(
        datasource_name="alice_columnar_table_single_batch_datasource",
        data_connector_name="alice_columnar_table_single_batch_data_connector",
        data_asset_name="alice_columnar_table_single_batch_data_asset",
    )

    domain_builder: DomainBuilder = CategoricalColumnDomainBuilder(
        exclude_column_name_suffixes="_id",
        limit_mode=CategoricalColumnDomainBuilder.cardinality_limit_modes.VERY_FEW,
        data_context=data_context,
    )

    domain_builder.get_domains(rule_name="my_rule", batch_request=batch_request)


def test_single_batch_very_few_cardinality(alice_columnar_table_single_batch_context):
    data_context: DataContext = alice_columnar_table_single_batch_context

    batch_request: BatchRequest = BatchRequest(
        datasource_name="alice_columnar_table_single_batch_datasource",
        data_connector_name="alice_columnar_table_single_batch_data_connector",
        data_asset_name="alice_columnar_table_single_batch_data_asset",
    )

    domain_builder: DomainBuilder = CategoricalColumnDomainBuilder(
        exclude_column_name_suffixes="_id",
        limit_mode="very_few",
        data_context=data_context,
    )
    domains: List[Domain] = domain_builder.get_domains(
        rule_name="my_rule", batch_request=batch_request
    )

    alice_all_column_names: List[str] = [
        "event_type",
        "event_ts",
        "server_ts",
        "device_ts",
        "user_agent",
    ]

    column_name: str
    alice_all_column_domains: List[Domain] = [
        Domain(
            rule_name="my_rule",
            domain_type=MetricDomainTypes.COLUMN,
            domain_kwargs={
                "column": column_name,
            },
            rule_name="my_rule",
        )
        for column_name in alice_all_column_names
    ]
    assert len(domains) == 5

    # Unit Tests for "inferred_semantic_domain_type" are provided separately.
    domain: Domain
    for domain in domains:
        domain.details = {}

    assert domains == alice_all_column_domains


def test_single_batch_one_cardinality(alice_columnar_table_single_batch_context):
    data_context: DataContext = alice_columnar_table_single_batch_context

    batch_request: BatchRequest = BatchRequest(
        datasource_name="alice_columnar_table_single_batch_datasource",
        data_connector_name="alice_columnar_table_single_batch_data_connector",
        data_asset_name="alice_columnar_table_single_batch_data_asset",
    )

    domain_builder: DomainBuilder = CategoricalColumnDomainBuilder(
        limit_mode="ONE",
        data_context=data_context,
    )
    domains: List[Domain] = domain_builder.get_domains(
        rule_name="my_rule", batch_request=batch_request
    )

    alice_all_column_names: List[str] = [
        "user_agent",
    ]

    column_name: str
    alice_all_column_domains: List[Domain] = [
        Domain(
            rule_name="my_rule",
            domain_type=MetricDomainTypes.COLUMN,
            domain_kwargs={
                "column": column_name,
            },
            rule_name="my_rule",
        )
        for column_name in alice_all_column_names
    ]
    assert len(domains) == 1

    # Unit Tests for "inferred_semantic_domain_type" are provided separately.
    domain: Domain
    for domain in domains:
        domain.details = {}

    assert domains == alice_all_column_domains


def test_unsupported_cardinality_limit(
    alice_columnar_table_single_batch_context,
):
    data_context: DataContext = alice_columnar_table_single_batch_context

    batch_request: dict = {
        "datasource_name": "alice_columnar_table_single_batch_datasource",
        "data_connector_name": "alice_columnar_table_single_batch_data_connector",
        "data_asset_name": "alice_columnar_table_single_batch_data_asset",
    }

    with pytest.raises(ProfilerConfigurationError) as excinfo:
        # noinspection PyUnusedLocal,PyArgumentList
        domains: List[Domain] = CategoricalColumnDomainBuilder(
            limit_mode="&*#$&INVALID&*#$*&",
            data_context=data_context,
        ).get_domains(rule_name="my_rule", batch_request=batch_request)

    assert "specify a supported cardinality mode" in str(excinfo.value)
    assert "REL_1" in str(excinfo.value)
    assert "MANY" in str(excinfo.value)


def test_unspecified_cardinality_limit(
    alice_columnar_table_single_batch_context,
):
    data_context: DataContext = alice_columnar_table_single_batch_context

    batch_request: dict = {
        "datasource_name": "alice_columnar_table_single_batch_datasource",
        "data_connector_name": "alice_columnar_table_single_batch_data_connector",
        "data_asset_name": "alice_columnar_table_single_batch_data_asset",
    }

    with pytest.raises(ProfilerConfigurationError) as excinfo:
        # noinspection PyUnusedLocal,PyArgumentList
        domains: List[Domain] = CategoricalColumnDomainBuilder(
            data_context=data_context
        ).get_domains(rule_name="my_rule", batch_request=batch_request)

    assert "Please pass ONE of the following parameters" in str(excinfo.value)
    assert "you passed 0 parameters" in str(excinfo.value)


def test_excluded_columns_single_batch(alice_columnar_table_single_batch_context):
    data_context: DataContext = alice_columnar_table_single_batch_context

    batch_request: BatchRequest = BatchRequest(
        datasource_name="alice_columnar_table_single_batch_datasource",
        data_connector_name="alice_columnar_table_single_batch_data_connector",
        data_asset_name="alice_columnar_table_single_batch_data_asset",
    )

    domain_builder: DomainBuilder = CategoricalColumnDomainBuilder(
        limit_mode="VERY_FEW",
        exclude_column_names=[
            "id",
            "event_type",
            "user_id",
            "event_ts",
            "server_ts",
        ],
        data_context=data_context,
    )
    domains: List[Domain] = domain_builder.get_domains(
        rule_name="my_rule", batch_request=batch_request
    )

    alice_all_column_names: List[str] = [
        "device_ts",
        "user_agent",
    ]

    column_name: str
    alice_all_column_domains: List[Domain] = [
        Domain(
            rule_name="my_rule",
            domain_type=MetricDomainTypes.COLUMN,
            domain_kwargs={
                "column": column_name,
            },
            rule_name="my_rule",
        )
        for column_name in alice_all_column_names
    ]
    assert len(domains) == 2

    # Unit Tests for "inferred_semantic_domain_type" are provided separately.
    domain: Domain
    for domain in domains:
        domain.details = {}

    assert domains == alice_all_column_domains


def test_excluded_columns_empty_single_batch(alice_columnar_table_single_batch_context):
    data_context: DataContext = alice_columnar_table_single_batch_context

    batch_request: BatchRequest = BatchRequest(
        datasource_name="alice_columnar_table_single_batch_datasource",
        data_connector_name="alice_columnar_table_single_batch_data_connector",
        data_asset_name="alice_columnar_table_single_batch_data_asset",
    )

    domain_builder: DomainBuilder = CategoricalColumnDomainBuilder(
        limit_mode="VERY_FEW",
        exclude_column_names=[],
        data_context=data_context,
    )
    domains: List[Domain] = domain_builder.get_domains(
        rule_name="my_rule", batch_request=batch_request
    )

    alice_all_column_names: List[str] = [
        "id",
        "event_type",
        "user_id",
        "event_ts",
        "server_ts",
        "device_ts",
        "user_agent",
    ]

    column_name: str
    alice_all_column_domains: List[Domain] = [
        Domain(
            rule_name="my_rule",
            domain_type=MetricDomainTypes.COLUMN,
            domain_kwargs={
                "column": column_name,
            },
            rule_name="my_rule",
        )
        for column_name in alice_all_column_names
    ]
    assert len(domains) == 7

    # Unit Tests for "inferred_semantic_domain_type" are provided separately.
    domain: Domain
    for domain in domains:
        domain.details = {}

    assert domains == alice_all_column_domains


def test_multi_batch_very_few_cardinality(
    bobby_columnar_table_multi_batch_deterministic_data_context,
):
    data_context: DataContext = (
        bobby_columnar_table_multi_batch_deterministic_data_context
    )

    batch_request: BatchRequest = BatchRequest(
        datasource_name="taxi_pandas",
        data_connector_name="monthly",
        data_asset_name="my_reports",
    )

    domain_builder: DomainBuilder = CategoricalColumnDomainBuilder(
        limit_mode="very_few",
        data_context=data_context,
    )
    observed_domains: List[Domain] = domain_builder.get_domains(
        rule_name="my_rule", batch_request=batch_request
    )

    expected_domains: List[Domain] = [
        Domain(
            rule_name="my_rule",
            domain_type=MetricDomainTypes.COLUMN,
            domain_kwargs={
                "column": "VendorID",
            },
            details={
                INFERRED_SEMANTIC_TYPE_KEY: {
                    "VendorID": SemanticDomainTypes.NUMERIC,
                },
            },
<<<<<<< HEAD
=======
            rule_name="my_rule",
>>>>>>> 131fc4c2
        ),
        Domain(
            rule_name="my_rule",
            domain_type=MetricDomainTypes.COLUMN,
            domain_kwargs={
                "column": "passenger_count",
            },
            details={
                INFERRED_SEMANTIC_TYPE_KEY: {
                    "passenger_count": SemanticDomainTypes.NUMERIC,
                },
            },
<<<<<<< HEAD
=======
            rule_name="my_rule",
>>>>>>> 131fc4c2
        ),
        Domain(
            rule_name="my_rule",
            domain_type=MetricDomainTypes.COLUMN,
            domain_kwargs={
                "column": "RatecodeID",
            },
            details={
                INFERRED_SEMANTIC_TYPE_KEY: {
                    "RatecodeID": SemanticDomainTypes.NUMERIC,
                },
            },
<<<<<<< HEAD
=======
            rule_name="my_rule",
>>>>>>> 131fc4c2
        ),
        Domain(
            rule_name="my_rule",
            domain_type=MetricDomainTypes.COLUMN,
            domain_kwargs={
                "column": "store_and_fwd_flag",
            },
            details={
                INFERRED_SEMANTIC_TYPE_KEY: {
                    "store_and_fwd_flag": SemanticDomainTypes.TEXT,
                },
            },
<<<<<<< HEAD
=======
            rule_name="my_rule",
>>>>>>> 131fc4c2
        ),
        Domain(
            rule_name="my_rule",
            domain_type=MetricDomainTypes.COLUMN,
            domain_kwargs={
                "column": "payment_type",
            },
            details={
                INFERRED_SEMANTIC_TYPE_KEY: {
                    "payment_type": SemanticDomainTypes.NUMERIC,
                }
            },
<<<<<<< HEAD
=======
            rule_name="my_rule",
>>>>>>> 131fc4c2
        ),
        Domain(
            rule_name="my_rule",
            domain_type=MetricDomainTypes.COLUMN,
            domain_kwargs={
                "column": "mta_tax",
            },
            details={
                INFERRED_SEMANTIC_TYPE_KEY: {
                    "mta_tax": SemanticDomainTypes.NUMERIC,
                },
            },
<<<<<<< HEAD
=======
            rule_name="my_rule",
>>>>>>> 131fc4c2
        ),
        Domain(
            rule_name="my_rule",
            domain_type=MetricDomainTypes.COLUMN,
            domain_kwargs={
                "column": "improvement_surcharge",
            },
            details={
                INFERRED_SEMANTIC_TYPE_KEY: {
                    "improvement_surcharge": SemanticDomainTypes.NUMERIC,
                },
            },
<<<<<<< HEAD
=======
            rule_name="my_rule",
>>>>>>> 131fc4c2
        ),
        Domain(
            rule_name="my_rule",
            domain_type=MetricDomainTypes.COLUMN,
            domain_kwargs={
                "column": "congestion_surcharge",
            },
            details={
                INFERRED_SEMANTIC_TYPE_KEY: {
                    "congestion_surcharge": SemanticDomainTypes.NUMERIC,
                },
            },
<<<<<<< HEAD
=======
            rule_name="my_rule",
>>>>>>> 131fc4c2
        ),
    ]

    assert len(observed_domains) == 8
    assert observed_domains == expected_domains


def test_multi_batch_one_cardinality(
    bobby_columnar_table_multi_batch_deterministic_data_context,
):
    data_context: DataContext = (
        bobby_columnar_table_multi_batch_deterministic_data_context
    )

    batch_request: BatchRequest = BatchRequest(
        datasource_name="taxi_pandas",
        data_connector_name="monthly",
        data_asset_name="my_reports",
    )

    domain_builder: DomainBuilder = CategoricalColumnDomainBuilder(
        limit_mode="ONE",
        data_context=data_context,
    )
    observed_domains: List[Domain] = domain_builder.get_domains(
        rule_name="my_rule", batch_request=batch_request
    )

    expected_domains: List[Domain] = []

    assert len(observed_domains) == 0
    assert observed_domains == expected_domains<|MERGE_RESOLUTION|>--- conflicted
+++ resolved
@@ -306,10 +306,7 @@
                     "VendorID": SemanticDomainTypes.NUMERIC,
                 },
             },
-<<<<<<< HEAD
-=======
-            rule_name="my_rule",
->>>>>>> 131fc4c2
+            rule_name="my_rule",
         ),
         Domain(
             rule_name="my_rule",
@@ -322,10 +319,7 @@
                     "passenger_count": SemanticDomainTypes.NUMERIC,
                 },
             },
-<<<<<<< HEAD
-=======
-            rule_name="my_rule",
->>>>>>> 131fc4c2
+            rule_name="my_rule",
         ),
         Domain(
             rule_name="my_rule",
@@ -338,10 +332,7 @@
                     "RatecodeID": SemanticDomainTypes.NUMERIC,
                 },
             },
-<<<<<<< HEAD
-=======
-            rule_name="my_rule",
->>>>>>> 131fc4c2
+            rule_name="my_rule",
         ),
         Domain(
             rule_name="my_rule",
@@ -354,10 +345,7 @@
                     "store_and_fwd_flag": SemanticDomainTypes.TEXT,
                 },
             },
-<<<<<<< HEAD
-=======
-            rule_name="my_rule",
->>>>>>> 131fc4c2
+            rule_name="my_rule",
         ),
         Domain(
             rule_name="my_rule",
@@ -370,10 +358,7 @@
                     "payment_type": SemanticDomainTypes.NUMERIC,
                 }
             },
-<<<<<<< HEAD
-=======
-            rule_name="my_rule",
->>>>>>> 131fc4c2
+            rule_name="my_rule",
         ),
         Domain(
             rule_name="my_rule",
@@ -386,10 +371,7 @@
                     "mta_tax": SemanticDomainTypes.NUMERIC,
                 },
             },
-<<<<<<< HEAD
-=======
-            rule_name="my_rule",
->>>>>>> 131fc4c2
+            rule_name="my_rule",
         ),
         Domain(
             rule_name="my_rule",
@@ -402,10 +384,7 @@
                     "improvement_surcharge": SemanticDomainTypes.NUMERIC,
                 },
             },
-<<<<<<< HEAD
-=======
-            rule_name="my_rule",
->>>>>>> 131fc4c2
+            rule_name="my_rule",
         ),
         Domain(
             rule_name="my_rule",
@@ -418,10 +397,7 @@
                     "congestion_surcharge": SemanticDomainTypes.NUMERIC,
                 },
             },
-<<<<<<< HEAD
-=======
-            rule_name="my_rule",
->>>>>>> 131fc4c2
+            rule_name="my_rule",
         ),
     ]
 
